<<<<<<< HEAD
import logging
import glob
=======
import math
>>>>>>> 9594b455
import signal
import subprocess
import csv
import sys
import threading
import time
import traceback
import pigpio

<<<<<<< HEAD
BTN_N = 5
BTN_W = 6
HOME = '/home/pi/ph'
LOGS = '/home/pi/logs'
=======
HOME = '.'
>>>>>>> 9594b455


class Chime:
    PIN = 21
    ON = 1
    OFF = 0

    def __init__(self, pi):
        self._pi = pi
        self._mode_PIN = pi.get_mode(self.PIN)
        pi.set_mode(self.PIN, pigpio.OUTPUT)

    def __del__(self):
        self._pi.set_mode(self.PIN, self._mode_PIN)

    def long_chime(self):
        self._on(self.ON)

    def short_chime(self):
        self._on()

    def double_short_chime(self):
        self._on()
        time.sleep(0.4)
        self._on()

<<<<<<< HEAD
    _last_tick = 0
    _start_tick = 0
    def __init__(self, pi, OUT=24, S2=22, S3=23, S0=4, S1=17, OE=18):
        """
      The gpios connected to the sensor OUT, S2, and S3 pins must
      be specified.  The S0, S1 (frequency) and OE (output enable)
      gpios are optional.
      """
=======
    def _on(self, duration=0.2):
        self._pi.write(self.PIN, self.ON)
        time.sleep(duration)
        self._pi.write(self.PIN, self.OFF)


class Audio:

    def __init__(self):
        self.audioDir = HOME + '/audio'

    def play(self, filename):
        subprocess.run(["omxplayer", f"{self.audioDir}/{filename}.MP3"])


class Buttons(threading.Thread):
    PIN_N = 5
    PIN_W = 6

    def __init__(self, _pi, _sensor, _chime, _audio):
>>>>>>> 9594b455
        threading.Thread.__init__(self)
        self.pi = _pi
        self.sensor = _sensor
        self.chime = _chime
        self.audio = _audio

<<<<<<< HEAD
        pi.set_mode(BTN_N, pigpio.INPUT)
        pi.set_pull_up_down(BTN_N, pigpio.PUD_UP)
        pi.set_noise_filter(BTN_N, 300000, 100000)
        pi.callback(BTN_N, pigpio.RISING_EDGE, self.narrow_read)
=======
        self.narrow_read = False
        self.wide_read = False
>>>>>>> 9594b455

        self._mode_pin_n = _pi.get_mode(self.PIN_N)
        self._mode_pin_w = _pi.get_mode(self.PIN_W)

<<<<<<< HEAD
        pi.set_mode(BTN_W, pigpio.INPUT)
        pi.set_pull_up_down(BTN_W, pigpio.PUD_UP)
        pi.callback(BTN_W, pigpio.RISING_EDGE, self.wide_read)
        pi.set_noise_filter(BTN_W, 300000, 100000)

        pi.write(OUT, 0)  # Disable frequency output.
        pi.set_mode(S2, pigpio.OUTPUT)
        pi.set_mode(S3, pigpio.OUTPUT)
        pi.set_mode(OUT, pigpio.INPUT)  # Enable output gpio.
=======
        _pi.set_mode(self.PIN_N, pigpio.INPUT)
        _pi.set_pull_up_down(self.PIN_N, pigpio.PUD_UP)
        _pi.set_noise_filter(self.PIN_N, 300000, 100000)
        self._cb_pin_n = _pi.callback(self.PIN_N, pigpio.RISING_EDGE, self.on_button_pressed)

        _pi.set_mode(self.PIN_W, pigpio.INPUT)
        _pi.set_pull_up_down(self.PIN_W, pigpio.PUD_UP)
        _pi.set_noise_filter(self.PIN_W, 300000, 100000)
        self._cb_pin_w = _pi.callback(self.PIN_W, pigpio.RISING_EDGE, self.on_button_pressed)
>>>>>>> 9594b455

        self.daemon = True

    def __del__(self):
        self._cb_pin_n.cancel()
        self._cb_pin_w.cancel()

        self.pi.set_mode(self.PIN_N, self._mode_pin_n)
        self.pi.set_mode(self.PIN_W, self._mode_pin_w)

    def on_button_pressed(self, gpio, level, tick):
        _ticks = tick
        _level = level
        if gpio == self.PIN_N:
            self.narrow_read = True
        elif gpio == self.PIN_W:
            self.wide_read = True

    def request_reading(self):
        if self.narrow_read:
            self.chime.short_chime()
            self.audio.play(self.sensor.narrow_read())
            self.narrow_read = False

        elif self.wide_read:
            self.chime.double_short_chime()
            self.audio.play(self.sensor.wide_read())
            self.wide_read = False

    def run(self):
        while True:
            self.request_reading()
            time.sleep(5)


class Sensor(threading.Thread):
    """
        This class reads RGB values from a TCS3200 colour sensor.

        GND   Ground.
        VDD   Supply Voltage (2.7-5.5V)
        /OE   Output enable, active low. When OE is high OUT is disabled
             allowing multiple sensors to share the same OUT line.
        OUT   Output frequency square wave.
        S0/S1 Output frequency scale selection.
        S2/S3 Colour filter selection.

        OUT is a square wave whose frequency is proportional to the
        intensity of the selected filter colour.

        S2/S3 selects between red, green, blue, and no filter.

        S0/S1 scales the frequency at 100%, 20%, 2% or off.

        To take a reading the colour filters are selected in turn for a
        fraction of a second and the frequency is read and converted to
        Hz.
    """

    ACTIVE = 0
    INACTIVE = 1

    PIN_OUT = 24
    PIN_S3 = 23
    PIN_S2 = 22
    PIN_S1 = 17
    PIN_S0 = 4
    PIN_OE = 18

    _frequency = None
    reading = False
    _read = False
    _interval = 1.0  # One reading per second.

    hertz = [0] * 3  # Latest triplet.
    _hertz = [0] * 3  # Current values.
    tally = [1] * 3  # Latest triplet.
    _tally = [1] * 3  # Current values.
    _delay = [0.1] * 3  # Tune delay to get _samples pulses.
    _cycle = 0
    _samples = 0

    def __init__(self, pi):
        threading.Thread.__init__(self)

        self._pi = pi

        self._mode_OUT = pi.get_mode(self.PIN_OUT)
        self._mode_S0 = pi.get_mode(self.PIN_S0)
        self._mode_S1 = pi.get_mode(self.PIN_S1)
        self._mode_S2 = pi.get_mode(self.PIN_S2)
        self._mode_S3 = pi.get_mode(self.PIN_S3)
        self._mode_OE = pi.get_mode(self.PIN_OE)

        pi.set_mode(self.PIN_S0, pigpio.OUTPUT)
        pi.set_mode(self.PIN_S1, pigpio.OUTPUT)
        pi.set_mode(self.PIN_S2, pigpio.OUTPUT)
        pi.set_mode(self.PIN_S3, pigpio.OUTPUT)
        pi.set_mode(self.PIN_OE, pigpio.OUTPUT)

<<<<<<< HEAD
        self.start()
        logging.info("initialised")
=======
        self._cb_OUT = pi.callback(self.PIN_OUT, pigpio.RISING_EDGE, self._cbf)
        self._cb_S2 = pi.callback(self.PIN_S2, pigpio.EITHER_EDGE, self._cbf)
        self._cb_S3 = pi.callback(self.PIN_S3, pigpio.EITHER_EDGE, self._cbf)
>>>>>>> 9594b455

        self.set_sample_size(20)
        self.set_update_interval(1.0)
        self.set_frequency(2)  # 1 2%, 2 20%
        self._set_filter(3)  # Clear

        pi.write(self.PIN_OUT, 0)  # Disable frequency output.
        pi.write(self.PIN_OE, self.ACTIVE)  # Enable device (active low).

        self.daemon = True

    def __del__(self):
        self._cb_S3.cancel()
        self._cb_S2.cancel()
        self._cb_OUT.cancel()

        self.set_frequency(0)  # off
        self._set_filter(3)  # Clear

        self._pi.set_mode(self.PIN_OUT, self._mode_OUT)
        self._pi.set_mode(self.PIN_S0, self._mode_S0)
        self._pi.set_mode(self.PIN_S1, self._mode_S1)
        self._pi.set_mode(self.PIN_S2, self._mode_S2)
        self._pi.set_mode(self.PIN_S3, self._mode_S3)
        self._pi.set_mode(self.PIN_OE, self._mode_OE)

        self._pi.write(self.PIN_OE, self.INACTIVE)  # disable device

<<<<<<< HEAD
        if self._OE is not None:
            self._pi.write(self._OE, 1)  # disable device
            self._pi.set_mode(self._OE, self._mode_OE)

        self._running = False

    def narrow_read(self, gpio, level, tick):
        logging.debug("narrow read button press, reading={}".format(self.reading))
        if not self.reading:
            self.reading = True
            self.short_chime()
            self.get_ph(HOME + "/narrow_data.csv")

        return None

    def wide_read(self, gpio, level, tick):
        logging.debug("wide read button press, reading={}".format(self.reading))
        if not self.reading:
            self.reading = True
            self.short_double_chime()
            self.get_ph(HOME + "/wide_data.csv")

        return None
=======
    def narrow_read(self):
        print("narrow read button press, reading={}".format(self.reading))
        return self.get_ph(HOME + "/narrow_data.csv")

    def wide_read(self):
        print("wide read button press, reading={}".format(self.reading))
        return self.get_ph(HOME + "/wide_data.csv")
>>>>>>> 9594b455

    def get_ph(self, file):
        self.resume()
        ref_data = {}
        with open(file) as csvFile:
            for row in csv.reader(csvFile):
                ref_data[row[0]] = [int(row[1]), int(row[2]), int(row[3])]
<<<<<<< HEAD
        logging.debug("loaded {} refdata rows from {}".format(len(ref_data), file))
=======
        print(f"loaded {len(ref_data)} ref data rows from {file}")
>>>>>>> 9594b455

        sample = self.get_hertz()

        if sample is None or not sample or all(v == 0 for v in sample):
            return 0

        min_angle = 360
        ph_found = None
        for pH, v in ref_data.items():
            dotproduct = v[0] * sample[0] + v[1] * sample[1] + v[2] * sample[2]
            v_length = math.sqrt(v[0] ** 2 + v[1] ** 2 + v[2] ** 2)
            s_length = math.sqrt(sample[0] ** 2 + sample[1] ** 2 + sample[2] ** 2)
            cos_theta = dotproduct / (v_length * s_length)
<<<<<<< HEAD

=======
>>>>>>> 9594b455
            theta = math.acos(cos_theta)

            if theta < min_angle:
                min_angle = theta
                ph_found = pH

<<<<<<< HEAD
        logging.info('read Ph(%s) using datafile(%s) sample HZ(%s)', str(ph_found), file, str(sample))
        audiofile = self.find_audio_file(ph_found)
        if audiofile is not None:
            subprocess.run(["omxplayer", audiofile])
        else:
            logging.error(f'no audio file for {ph_found}')

    def find_audio_file(self, ph):
        audioDir = HOME + '/audio'
        logging.debug(f'finding file {audioDir}/{ph}.mp3')
        for filename in glob.glob(audioDir + '/*'):
            if filename.lower() == f'{audioDir}/{ph}.mp3'.lower():
                return str(filename)

        return None

    def get_rgb(self, top=255):
        """
      Get the latest RGB reading.

      The raw colour hertz readings are converted to RGB values
      as follows.

      RGB = 255 * (Fv - Fb) / (Fw - Fb)

      Where Fv is the sampled hertz, Fw is the calibrated
      white hertz, and Fb is the calibrated black hertz.

      By default the RGB values are constrained to be between
      0 and 255.  A different upper limit can be set by using
      the top parameter.
      """
        rgb = [0] * 3
        for c in range(3):
            v = self.hertz[c] - self._rgb_black[c]
            s = self._rgb_white[c] - self._rgb_black[c]
            p = top * v / s
            if p < 0:
                p = 0
            elif p > top:
                p = top
                rgb[c] = p
        return rgb[:]
=======
        print(ph_found)
        print(sample)
        self.pause()
        return ph_found
>>>>>>> 9594b455

    def get_hertz(self):
        return self.hertz[:]

    def set_frequency(self, f):
        """
            Set the frequency scaling.

            f  S0  S1  Frequency scaling
            0  L   L   Off
            1  L   H   2%
            2  H   L   20%
            3  H   H   100%
        """
        if f == 0:  # off
            s0 = 0
            s1 = 0
        elif f == 1:  # 2%
            s0 = 0
            s1 = 1
        elif f == 2:  # 20%
            s0 = 1
            s1 = 0
        else:  # 100%
            s0 = 1
            s1 = 1

        self._frequency = f
        self._pi.write(self.PIN_S0, s0)
        self._pi.write(self.PIN_S1, s1)

    def get_frequency(self):
        return self._frequency

    def set_update_interval(self, t):
        if (t >= 0.1) and (t < 2.0):
            self._interval = t

    def get_update_interval(self):
        return self._interval

    def set_sample_size(self, samples):
        """
            Set the sample size (number of frequency cycles to accumulate).
        """
        if samples < 10:
            samples = 10
        elif samples > 100:
            samples = 100

        self._samples = samples

    def get_sample_size(self):
        return self._samples

    def pause(self):
        self._read = False
        logging.debug('pause _read(False)')

    def resume(self):
        self._read = True
        logging.debug('resume _read(True)')

    def _set_filter(self, f):
        """
            Set the colour to be sampled.

            f  S2  S3  Photo-diode
            0  L   L   Red
            1  H   H   Green
            2  L   H   Blue
            3  H   L   Clear (no filter)
        """
        self.filter = f
        if f == 0:  # Red
            s2 = 0
            s3 = 0
        elif f == 1:  # Green
            s2 = 1
            s3 = 1
        elif f == 2:  # Blue
            s2 = 0
            s3 = 1
        else:  # Clear
            s2 = 1
            s3 = 0

        self._pi.write(self.PIN_S2, s2)
        self._pi.write(self.PIN_S3, s3)

<<<<<<< HEAD
    def _cbf(self, g, l, t):
        logging.debug('gpio(%s) level(%s) tick(%s)', g, l, t)
        if g == self._OUT:  # Frequency counter.

=======
    def get_filter(self):
        return self.filter

    def _cbf(self, gpio, level, tick):
        """
            @param gpio 0-31 The GPIO which has changed state
            @param level 0-2     0 = change to low (a falling edge)
                                 1 = change to high (a rising edge)
                                 2 = no level change (a watchdog timeout)
            @param tick 32-bit The number of microseconds since boot
                WARNING: this wraps around from 4294967295 to 0 roughly every 72 minutes
        """
        if gpio == self.PIN_OUT:  # Frequency counter.
>>>>>>> 9594b455
            if self._cycle == 0:
                self._start_tick = tick
            else:
                self._last_tick = tick
            self._cycle += 1
            logging.debug('updating frequency counter cycle(%s) start_tick(%s) last_tick(%s)',
                          self._cycle, self._start_tick, self._last_tick)

        else:  # Must be transition between colour samples.
<<<<<<< HEAD
            logging.debug('colour transition')
            if g == self._S2:
                if l == 0:  # Clear -> Red.
=======
            if gpio == self.PIN_S2:
                if level == 0:  # Clear -> Red.
>>>>>>> 9594b455
                    self._cycle = 0
                    logging.debug('clear->red')
                    return
                else:  # Blue -> Green.
                    colour = 2
                    logging.debug('blue->green')
            else:
                if level == 0:  # Green -> Clear.
                    colour = 1
                    logging.debug('green->clear')
                else:  # Red -> Blue.
                    colour = 0
                    logging.debug('red->blue')

            if self._cycle > 1:
                self._cycle -= 1
                td = pigpio.tickDiff(self._start_tick, self._last_tick)
                self._hertz[colour] = (1000000 * self._cycle) / td
                self._tally[colour] = self._cycle
                logging.debug('updated hertz cycle(%s) td(%s) hertz(%s)(%s) tally(%s)(%s)',
                              self._cycle, td, colour, self._hertz[colour], colour, self._tally[colour])

            else:
                self._hertz[colour] = 0
                self._tally[colour] = 0
                logging.debug('reset hertz and tally')

            self._cycle = 0

            # Have we a new set of RGB?
            if colour == 1:
                for i in range(3):
                    self.hertz[i] = self._hertz[i]
                    self.tally[i] = self._tally[i]

    def run(self):
        self._read = True
        while True:
            if self._read:

                next_time = time.time() + self._interval
<<<<<<< HEAD
                logging.debug('next_time(%s)', next_time)
                self._pi.set_mode(self._OUT, pigpio.INPUT)  # Enable output gpio.
=======

                self._pi.set_mode(self.PIN_OUT, pigpio.INPUT)  # Enable output gpio.
>>>>>>> 9594b455

                # The order Red -> Blue -> Green -> Clear is needed by the
                # callback function so that each S2/S3 transition triggers
                # a state change.  The order was chosen so that a single
                # gpio changes state between each colour to be sampled.

                self._set_filter(0)  # Red
                logging.debug('set_filter(red) sleeping(%s)', self._delay[0])
                time.sleep(self._delay[0])

                self._set_filter(2)  # Blue
                time.sleep(self._delay[2])

                self._set_filter(1)  # Green
                logging.debug('set_filter(green) sleeping(%s)', self._delay[1])
                time.sleep(self._delay[1])

                self._pi.write(self.PIN_OUT, 0)  # Disable output gpio.

                self._set_filter(3)  # Clear
                delay = next_time - time.time()
                logging.debug('set_filter(clear) sleeping(%s)', delay)

                if delay > 0.0:
                    time.sleep(delay)

                # Tune the next set of delays to get reasonable results
                # as quickly as possible.

                for c in range(3):

                    # Calculate dly needed to get _samples pulses.

                    if self.hertz[c]:
                        dly = self._samples / float(self.hertz[c])
                        logging.debug('updating delays hertz(%s)(%s) samples(%s) delay(%s)',
                                      c, self.hertz[c], self._samples, dly)
                    else:  # Didn't find any edges, increase sample time.
                        dly = self._delay[c] + 0.1
                        logging.debug('no edges delay(%s)', dly)

                    # Constrain dly to reasonable values.

                    if dly < 0.001:
                        dly = 0.001
                        logging.debug('capping delay(%s)', dly)
                    elif dly > 0.5:
                        dly = 0.5
                        logging.debug('capping delay(%s)', dly)

                    self._delay[c] = dly

            else:
                logging.debug('sleeping (0.1)')
                time.sleep(0.1)


class GracefulKiller:
    kill_now = False

    def __init__(self):
        signal.signal(signal.SIGINT, self.exit_gracefully)
        signal.signal(signal.SIGTERM, self.exit_gracefully)

    def exit_gracefully(self, signum, frame):
        _signum = signum
        _frame = frame
        self.kill_now = True
        print(f'exit signum({signum} frame({frame})') 


if __name__ == "__main__":
    rpi = pigpio.pi()

    sensor = Sensor(rpi)
    chime = Chime(rpi)
    audio = Audio()
    buttons = Buttons(rpi, sensor, chime, audio)

<<<<<<< HEAD
    logging.basicConfig(format='%(asctime)s [%(levelname)s] %(name)s [%(thread)d %(threadName)s]: %(message)s',
                        filename=LOGS+'/ph_sensor.log', level=logging.DEBUG)
    logging.debug('starting')
    pi = pigpio.pi()
=======
    sensor.start()
    buttons.start()
>>>>>>> 9594b455

    chime.long_chime()

    killer = GracefulKiller()

    try:
        while not killer.kill_now:
            time.sleep(1)
<<<<<<< HEAD
            s.reading = False



    except Exception as e:

        traceback.print_exception(*sys.exc_info())
        s.cancel()
=======

    except Exception as e:
        traceback.print_exception(*sys.exc_info())
>>>>>>> 9594b455
<|MERGE_RESOLUTION|>--- conflicted
+++ resolved
@@ -1,9 +1,6 @@
-<<<<<<< HEAD
+import math
 import logging
 import glob
-=======
-import math
->>>>>>> 9594b455
 import signal
 import subprocess
 import csv
@@ -13,14 +10,8 @@
 import traceback
 import pigpio
 
-<<<<<<< HEAD
-BTN_N = 5
-BTN_W = 6
-HOME = '/home/pi/ph'
+HOME = '.'
 LOGS = '/home/pi/logs'
-=======
-HOME = '.'
->>>>>>> 9594b455
 
 
 class Chime:
@@ -47,16 +38,6 @@
         time.sleep(0.4)
         self._on()
 
-<<<<<<< HEAD
-    _last_tick = 0
-    _start_tick = 0
-    def __init__(self, pi, OUT=24, S2=22, S3=23, S0=4, S1=17, OE=18):
-        """
-      The gpios connected to the sensor OUT, S2, and S3 pins must
-      be specified.  The S0, S1 (frequency) and OE (output enable)
-      gpios are optional.
-      """
-=======
     def _on(self, duration=0.2):
         self._pi.write(self.PIN, self.ON)
         time.sleep(duration)
@@ -77,37 +58,18 @@
     PIN_W = 6
 
     def __init__(self, _pi, _sensor, _chime, _audio):
->>>>>>> 9594b455
         threading.Thread.__init__(self)
         self.pi = _pi
         self.sensor = _sensor
         self.chime = _chime
         self.audio = _audio
 
-<<<<<<< HEAD
-        pi.set_mode(BTN_N, pigpio.INPUT)
-        pi.set_pull_up_down(BTN_N, pigpio.PUD_UP)
-        pi.set_noise_filter(BTN_N, 300000, 100000)
-        pi.callback(BTN_N, pigpio.RISING_EDGE, self.narrow_read)
-=======
         self.narrow_read = False
         self.wide_read = False
->>>>>>> 9594b455
 
         self._mode_pin_n = _pi.get_mode(self.PIN_N)
         self._mode_pin_w = _pi.get_mode(self.PIN_W)
 
-<<<<<<< HEAD
-        pi.set_mode(BTN_W, pigpio.INPUT)
-        pi.set_pull_up_down(BTN_W, pigpio.PUD_UP)
-        pi.callback(BTN_W, pigpio.RISING_EDGE, self.wide_read)
-        pi.set_noise_filter(BTN_W, 300000, 100000)
-
-        pi.write(OUT, 0)  # Disable frequency output.
-        pi.set_mode(S2, pigpio.OUTPUT)
-        pi.set_mode(S3, pigpio.OUTPUT)
-        pi.set_mode(OUT, pigpio.INPUT)  # Enable output gpio.
-=======
         _pi.set_mode(self.PIN_N, pigpio.INPUT)
         _pi.set_pull_up_down(self.PIN_N, pigpio.PUD_UP)
         _pi.set_noise_filter(self.PIN_N, 300000, 100000)
@@ -117,7 +79,6 @@
         _pi.set_pull_up_down(self.PIN_W, pigpio.PUD_UP)
         _pi.set_noise_filter(self.PIN_W, 300000, 100000)
         self._cb_pin_w = _pi.callback(self.PIN_W, pigpio.RISING_EDGE, self.on_button_pressed)
->>>>>>> 9594b455
 
         self.daemon = True
 
@@ -150,7 +111,7 @@
     def run(self):
         while True:
             self.request_reading()
-            time.sleep(5)
+            time.sleep(0.5)
 
 
 class Sensor(threading.Thread):
@@ -200,6 +161,9 @@
     _cycle = 0
     _samples = 0
 
+    _last_tick = 0
+    _start_tick = 0
+
     def __init__(self, pi):
         threading.Thread.__init__(self)
 
@@ -218,14 +182,9 @@
         pi.set_mode(self.PIN_S3, pigpio.OUTPUT)
         pi.set_mode(self.PIN_OE, pigpio.OUTPUT)
 
-<<<<<<< HEAD
-        self.start()
-        logging.info("initialised")
-=======
         self._cb_OUT = pi.callback(self.PIN_OUT, pigpio.RISING_EDGE, self._cbf)
         self._cb_S2 = pi.callback(self.PIN_S2, pigpio.EITHER_EDGE, self._cbf)
         self._cb_S3 = pi.callback(self.PIN_S3, pigpio.EITHER_EDGE, self._cbf)
->>>>>>> 9594b455
 
         self.set_sample_size(20)
         self.set_update_interval(1.0)
@@ -254,39 +213,13 @@
 
         self._pi.write(self.PIN_OE, self.INACTIVE)  # disable device
 
-<<<<<<< HEAD
-        if self._OE is not None:
-            self._pi.write(self._OE, 1)  # disable device
-            self._pi.set_mode(self._OE, self._mode_OE)
-
-        self._running = False
-
-    def narrow_read(self, gpio, level, tick):
+    def narrow_read(self):
         logging.debug("narrow read button press, reading={}".format(self.reading))
-        if not self.reading:
-            self.reading = True
-            self.short_chime()
-            self.get_ph(HOME + "/narrow_data.csv")
-
-        return None
+        return self.get_ph(HOME + "/narrow_data.csv")
 
     def wide_read(self, gpio, level, tick):
         logging.debug("wide read button press, reading={}".format(self.reading))
-        if not self.reading:
-            self.reading = True
-            self.short_double_chime()
-            self.get_ph(HOME + "/wide_data.csv")
-
-        return None
-=======
-    def narrow_read(self):
-        print("narrow read button press, reading={}".format(self.reading))
-        return self.get_ph(HOME + "/narrow_data.csv")
-
-    def wide_read(self):
-        print("wide read button press, reading={}".format(self.reading))
         return self.get_ph(HOME + "/wide_data.csv")
->>>>>>> 9594b455
 
     def get_ph(self, file):
         self.resume()
@@ -294,11 +227,7 @@
         with open(file) as csvFile:
             for row in csv.reader(csvFile):
                 ref_data[row[0]] = [int(row[1]), int(row[2]), int(row[3])]
-<<<<<<< HEAD
-        logging.debug("loaded {} refdata rows from {}".format(len(ref_data), file))
-=======
-        print(f"loaded {len(ref_data)} ref data rows from {file}")
->>>>>>> 9594b455
+        logging.debug("loaded {} ref data rows from {}".format(len(ref_data), file))
 
         sample = self.get_hertz()
 
@@ -312,17 +241,12 @@
             v_length = math.sqrt(v[0] ** 2 + v[1] ** 2 + v[2] ** 2)
             s_length = math.sqrt(sample[0] ** 2 + sample[1] ** 2 + sample[2] ** 2)
             cos_theta = dotproduct / (v_length * s_length)
-<<<<<<< HEAD
-
-=======
->>>>>>> 9594b455
             theta = math.acos(cos_theta)
 
             if theta < min_angle:
                 min_angle = theta
                 ph_found = pH
 
-<<<<<<< HEAD
         logging.info('read Ph(%s) using datafile(%s) sample HZ(%s)', str(ph_found), file, str(sample))
         audiofile = self.find_audio_file(ph_found)
         if audiofile is not None:
@@ -338,40 +262,6 @@
                 return str(filename)
 
         return None
-
-    def get_rgb(self, top=255):
-        """
-      Get the latest RGB reading.
-
-      The raw colour hertz readings are converted to RGB values
-      as follows.
-
-      RGB = 255 * (Fv - Fb) / (Fw - Fb)
-
-      Where Fv is the sampled hertz, Fw is the calibrated
-      white hertz, and Fb is the calibrated black hertz.
-
-      By default the RGB values are constrained to be between
-      0 and 255.  A different upper limit can be set by using
-      the top parameter.
-      """
-        rgb = [0] * 3
-        for c in range(3):
-            v = self.hertz[c] - self._rgb_black[c]
-            s = self._rgb_white[c] - self._rgb_black[c]
-            p = top * v / s
-            if p < 0:
-                p = 0
-            elif p > top:
-                p = top
-                rgb[c] = p
-        return rgb[:]
-=======
-        print(ph_found)
-        print(sample)
-        self.pause()
-        return ph_found
->>>>>>> 9594b455
 
     def get_hertz(self):
         return self.hertz[:]
@@ -462,12 +352,6 @@
         self._pi.write(self.PIN_S2, s2)
         self._pi.write(self.PIN_S3, s3)
 
-<<<<<<< HEAD
-    def _cbf(self, g, l, t):
-        logging.debug('gpio(%s) level(%s) tick(%s)', g, l, t)
-        if g == self._OUT:  # Frequency counter.
-
-=======
     def get_filter(self):
         return self.filter
 
@@ -480,8 +364,8 @@
             @param tick 32-bit The number of microseconds since boot
                 WARNING: this wraps around from 4294967295 to 0 roughly every 72 minutes
         """
+        logging.debug('gpio(%s) level(%s) tick(%s)', gpio, level, tick)
         if gpio == self.PIN_OUT:  # Frequency counter.
->>>>>>> 9594b455
             if self._cycle == 0:
                 self._start_tick = tick
             else:
@@ -491,14 +375,9 @@
                           self._cycle, self._start_tick, self._last_tick)
 
         else:  # Must be transition between colour samples.
-<<<<<<< HEAD
             logging.debug('colour transition')
-            if g == self._S2:
-                if l == 0:  # Clear -> Red.
-=======
             if gpio == self.PIN_S2:
                 if level == 0:  # Clear -> Red.
->>>>>>> 9594b455
                     self._cycle = 0
                     logging.debug('clear->red')
                     return
@@ -540,13 +419,8 @@
             if self._read:
 
                 next_time = time.time() + self._interval
-<<<<<<< HEAD
                 logging.debug('next_time(%s)', next_time)
-                self._pi.set_mode(self._OUT, pigpio.INPUT)  # Enable output gpio.
-=======
-
                 self._pi.set_mode(self.PIN_OUT, pigpio.INPUT)  # Enable output gpio.
->>>>>>> 9594b455
 
                 # The order Red -> Blue -> Green -> Clear is needed by the
                 # callback function so that each S2/S3 transition triggers
@@ -558,6 +432,7 @@
                 time.sleep(self._delay[0])
 
                 self._set_filter(2)  # Blue
+                logging.debug('set_filter(blue) sleeping(%s)', self._delay[2])
                 time.sleep(self._delay[2])
 
                 self._set_filter(1)  # Green
@@ -615,26 +490,22 @@
         _signum = signum
         _frame = frame
         self.kill_now = True
-        print(f'exit signum({signum} frame({frame})') 
+        logging.info(f'exit signum({signum} frame({frame})')
 
 
 if __name__ == "__main__":
+    logging.basicConfig(format='%(asctime)s [%(levelname)s] %(name)s [%(thread)d %(threadName)s]: %(message)s',
+                        filename=LOGS+'/ph_sensor.log', level=logging.DEBUG)
+    logging.debug('starting')
+
     rpi = pigpio.pi()
-
     sensor = Sensor(rpi)
     chime = Chime(rpi)
     audio = Audio()
     buttons = Buttons(rpi, sensor, chime, audio)
 
-<<<<<<< HEAD
-    logging.basicConfig(format='%(asctime)s [%(levelname)s] %(name)s [%(thread)d %(threadName)s]: %(message)s',
-                        filename=LOGS+'/ph_sensor.log', level=logging.DEBUG)
-    logging.debug('starting')
-    pi = pigpio.pi()
-=======
     sensor.start()
     buttons.start()
->>>>>>> 9594b455
 
     chime.long_chime()
 
@@ -643,17 +514,6 @@
     try:
         while not killer.kill_now:
             time.sleep(1)
-<<<<<<< HEAD
-            s.reading = False
-
-
 
     except Exception as e:
-
-        traceback.print_exception(*sys.exc_info())
-        s.cancel()
-=======
-
-    except Exception as e:
-        traceback.print_exception(*sys.exc_info())
->>>>>>> 9594b455
+        traceback.print_exception(*sys.exc_info())